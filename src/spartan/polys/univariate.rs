--- conflicted
+++ resolved
@@ -1,14 +1,10 @@
 //! Main components:
 //! - `UniPoly`: an univariate dense polynomial in coefficient form (big endian),
 //! - `CompressedUniPoly`: a univariate dense polynomial, compressed (omitted linear term), in coefficient form (little endian),
-<<<<<<< HEAD
 #[cfg(not(feature = "std"))]
 use crate::prelude::*;
-use crate::traits::{Group, TranscriptReprTrait};
-=======
 use crate::traits::{AbsorbInRO2Trait, Engine, Group, ROTrait, TranscriptReprTrait};
 use core::panic;
->>>>>>> a1dc5aa1
 use ff::PrimeField;
 #[cfg(feature = "std")]
 use rayon::prelude::{IntoParallelIterator, ParallelIterator};
