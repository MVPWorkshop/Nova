//! This module implements Nova's evaluation engine using `HyperKZG`, a KZG-based polynomial commitment for multilinear polynomials
//! HyperKZG is based on the transformation from univariate PCS to multilinear PCS in the Gemini paper (section 2.4.2 in <https://eprint.iacr.org/2022/420.pdf>).
//! However, there are some key differences:
//! (1) HyperKZG works with multilinear polynomials represented in evaluation form (rather than in coefficient form in Gemini's transformation).
//! This means that Spartan's polynomial IOP can use commit to its polynomials as-is without incurring any interpolations or FFTs.
//! (2) HyperKZG is specialized to use KZG as the univariate commitment scheme, so it includes several optimizations (both during the transformation of multilinear-to-univariate claims
//! and within the KZG commitment scheme implementation itself).
#![allow(non_snake_case)]
#[cfg(not(feature = "std"))]
use crate::prelude::*;
use crate::{
  errors::NovaError,
  gadgets::utils::to_bignat_repr,
  provider::{
    ptau::PtauFileError,
    read_ptau,
    traits::{DlogGroup, PairingGroup},
    write_ptau,
  },
  traits::{
    commitment::{CommitmentEngineTrait, CommitmentTrait, Len},
    evaluation::EvaluationEngineTrait,
    AbsorbInRO2Trait, AbsorbInROTrait, Engine, ROTrait, TranscriptEngineTrait, TranscriptReprTrait,
  },
};
use core::{
  iter,
  marker::PhantomData,
  ops::{Add, Mul, MulAssign},
  slice,
};
<<<<<<< HEAD
use ff::Field;
#[cfg(not(feature = "std"))]
use rand_chacha::ChaCha20Rng;
#[cfg(feature = "std")]
=======
use ff::{Field, PrimeFieldBits};
>>>>>>> a1dc5aa1
use rand_core::OsRng;
#[cfg(not(feature = "std"))]
use rand_core::SeedableRng;
#[cfg(feature = "std")]
use rayon::prelude::*;
use serde::{Deserialize, Serialize};

/// Alias to points on G1 that are in preprocessed form
type G1Affine<E> = <<E as Engine>::GE as DlogGroup>::AffineGroupElement;

/// Alias to points on G1 that are in preprocessed form
type G2Affine<E> = <<<E as Engine>::GE as PairingGroup>::G2 as DlogGroup>::AffineGroupElement;

/// KZG commitment key
#[derive(Debug, Clone, Serialize, Deserialize)]
pub struct CommitmentKey<E: Engine>
where
  E::GE: PairingGroup,
{
  ck: Vec<<E::GE as DlogGroup>::AffineGroupElement>,
  h: <E::GE as DlogGroup>::AffineGroupElement,
  tau_H: <<E::GE as PairingGroup>::G2 as DlogGroup>::AffineGroupElement, // needed only for the verifier key
}

impl<E: Engine> CommitmentKey<E>
where
  E::GE: PairingGroup,
{
  /// Create a new commitment key
  pub fn new(
    ck: Vec<<E::GE as DlogGroup>::AffineGroupElement>,
    h: <E::GE as DlogGroup>::AffineGroupElement,
    tau_H: <<E::GE as PairingGroup>::G2 as DlogGroup>::AffineGroupElement,
  ) -> Self {
    Self { ck, h, tau_H }
  }

  /// Returns a reference to the ck field
  pub fn ck(&self) -> &[<E::GE as DlogGroup>::AffineGroupElement] {
    &self.ck
  }

  /// Returns a reference to the h field
  pub fn h(&self) -> &<E::GE as DlogGroup>::AffineGroupElement {
    &self.h
  }

  /// Returns a reference to the tau_H field
  pub fn tau_H(&self) -> &<<E::GE as PairingGroup>::G2 as DlogGroup>::AffineGroupElement {
    &self.tau_H
  }
}

impl<E: Engine> Len for CommitmentKey<E>
where
  E::GE: PairingGroup,
{
  fn length(&self) -> usize {
    self.ck.len()
  }
}

/// A type that holds blinding generator
#[derive(Clone, Debug, PartialEq, Eq, Serialize, Deserialize)]
pub struct DerandKey<E: Engine>
where
  E::GE: DlogGroup,
{
  h: <E::GE as DlogGroup>::AffineGroupElement,
}

/// A KZG commitment
#[derive(Clone, Copy, Debug, PartialEq, Eq, Serialize, Deserialize)]
#[serde(bound = "")]
pub struct Commitment<E: Engine>
where
  E::GE: PairingGroup,
{
  comm: <E as Engine>::GE,
}

impl<E: Engine> Commitment<E>
where
  E::GE: PairingGroup,
{
  /// Creates a new commitment from the underlying group element
  pub fn new(comm: <E as Engine>::GE) -> Self {
    Commitment { comm }
  }
  /// Returns the commitment as a group element
  pub fn into_inner(self) -> <E as Engine>::GE {
    self.comm
  }
}

impl<E: Engine> CommitmentTrait<E> for Commitment<E>
where
  E::GE: PairingGroup,
{
  fn to_coordinates(&self) -> (E::Base, E::Base, bool) {
    self.comm.to_coordinates()
  }
}

impl<E: Engine> CommitmentKey<E>
where
  E::GE: PairingGroup,
{
  /// Save keys
  pub fn save_to(
    &self,
    mut writer: &mut (impl std::io::Write + std::io::Seek),
  ) -> Result<(), PtauFileError> {
    let mut g1_points = Vec::with_capacity(self.ck.len() + 1);
    g1_points.push(self.h);
    g1_points.extend(self.ck.iter().cloned());

    let g2_points = vec![self.tau_H];
    let power = g1_points.len().next_power_of_two().trailing_zeros() + 1;

    write_ptau(&mut writer, g1_points, g2_points, power)
  }
}

impl<E: Engine> Default for Commitment<E>
where
  E::GE: PairingGroup,
{
  fn default() -> Self {
    Commitment {
      comm: E::GE::zero(),
    }
  }
}

impl<E: Engine> TranscriptReprTrait<E::GE> for Commitment<E>
where
  E::GE: PairingGroup,
{
  fn to_transcript_bytes(&self) -> Vec<u8> {
    let (x, y, is_infinity) = self.comm.to_coordinates();
    let is_infinity_byte = (!is_infinity).into();
    [
      x.to_transcript_bytes(),
      y.to_transcript_bytes(),
      [is_infinity_byte].to_vec(),
    ]
    .concat()
  }
}

impl<E: Engine> AbsorbInROTrait<E> for Commitment<E>
where
  E::GE: PairingGroup,
{
  fn absorb_in_ro(&self, ro: &mut E::RO) {
    let (x, y, is_infinity) = self.comm.to_coordinates();
    ro.absorb(x);
    ro.absorb(y);
    ro.absorb(if is_infinity {
      E::Base::ONE
    } else {
      E::Base::ZERO
    });
  }
}

impl<E: Engine> AbsorbInRO2Trait<E> for Commitment<E>
where
  E::GE: PairingGroup,
{
  fn absorb_in_ro2(&self, ro: &mut E::RO2) {
    let (x, y, is_infinity) = self.comm.to_coordinates();

    // we have to absorb x and y in big num format
    let limbs_x = to_bignat_repr(&x);
    let limbs_y = to_bignat_repr(&y);

    for limb in limbs_x.iter().chain(limbs_y.iter()) {
      ro.absorb(*limb);
    }
    ro.absorb(if is_infinity {
      E::Scalar::ONE
    } else {
      E::Scalar::ZERO
    });
  }
}

impl<E: Engine> MulAssign<E::Scalar> for Commitment<E>
where
  E::GE: PairingGroup,
{
  fn mul_assign(&mut self, scalar: E::Scalar) {
    let result = (self as &Commitment<E>).comm * scalar;
    *self = Commitment { comm: result };
  }
}

impl<'b, E: Engine> Mul<&'b E::Scalar> for &'_ Commitment<E>
where
  E::GE: PairingGroup,
{
  type Output = Commitment<E>;

  fn mul(self, scalar: &'b E::Scalar) -> Commitment<E> {
    Commitment {
      comm: self.comm * scalar,
    }
  }
}

impl<E: Engine> Mul<E::Scalar> for Commitment<E>
where
  E::GE: PairingGroup,
{
  type Output = Commitment<E>;

  fn mul(self, scalar: E::Scalar) -> Commitment<E> {
    Commitment {
      comm: self.comm * scalar,
    }
  }
}

impl<E: Engine> Add for Commitment<E>
where
  E::GE: PairingGroup,
{
  type Output = Commitment<E>;

  fn add(self, other: Commitment<E>) -> Commitment<E> {
    Commitment {
      comm: self.comm + other.comm,
    }
  }
}

/// Provides a commitment engine
#[derive(Clone, Debug, PartialEq, Eq, Serialize, Deserialize)]
pub struct CommitmentEngine<E: Engine> {
  _p: PhantomData<E>,
}

impl<E: Engine> CommitmentKey<E>
where
  E::GE: PairingGroup,
{
  /// NOTE: this is for testing purposes and should not be used in production
  /// This can be used instead of `setup` to generate a reproducible commitment key
  pub fn setup_from_rng(label: &'static [u8], n: usize, rng: impl rand_core::RngCore) -> Self {
    const T1: usize = 1 << 16;
    const T2: usize = 100_000;

    let num_gens = n.next_power_of_two();

    let tau = E::Scalar::random(rng);

    let powers_of_tau = if num_gens < T1 {
      Self::compute_powers_serial(tau, num_gens)
    } else {
      Self::compute_powers_par(tau, num_gens)
    };

    if num_gens < T2 {
      Self::setup_from_tau_direct(label, &powers_of_tau)
    } else {
      Self::setup_from_tau_fixed_base_exp(label, &powers_of_tau)
    }
  }

  fn setup_from_tau_fixed_base_exp(label: &'static [u8], powers_of_tau: &[E::Scalar]) -> Self {
    let tau = powers_of_tau[1];

    let gen = <E::GE as DlogGroup>::gen();

    let ck = fixed_base_exp_comb_batch::<4, 16, 64, 2, 32, _>(gen, powers_of_tau);
    let ck = ck.par_iter().map(|p| p.affine()).collect();

    let h = *E::GE::from_label(label, 1).first().unwrap();

    let tau_H = (<<E::GE as PairingGroup>::G2 as DlogGroup>::gen() * tau).affine();

    Self { ck, h, tau_H }
  }

  fn setup_from_tau_direct(label: &'static [u8], powers_of_tau: &[E::Scalar]) -> Self {
    let num_gens = powers_of_tau.len();
    let tau = powers_of_tau[1];

    #[cfg(feature = "std")]
    let ck: Vec<G1Affine<E>> = (0..num_gens)
      .into_par_iter()
      .map(|i| (<E::GE as DlogGroup>::gen() * powers_of_tau[i]).affine())
      .collect();
    #[cfg(not(feature = "std"))]
    let ck: Vec<G1Affine<E>> = (0..num_gens)
      .into_iter()
      .map(|i| (<E::GE as DlogGroup>::gen() * powers_of_tau[i]).affine())
      .collect();

    let h = *E::GE::from_label(label, 1).first().unwrap();

    let tau_H = (<<E::GE as PairingGroup>::G2 as DlogGroup>::gen() * tau).affine();

    Self { ck, h, tau_H }
  }

  fn compute_powers_serial(tau: E::Scalar, n: usize) -> Vec<E::Scalar> {
    let mut powers_of_tau = Vec::with_capacity(n);
    powers_of_tau.insert(0, E::Scalar::ONE);
    for i in 1..n {
      powers_of_tau.insert(i, powers_of_tau[i - 1] * tau);
    }
    powers_of_tau
  }

  fn compute_powers_par(tau: E::Scalar, n: usize) -> Vec<E::Scalar> {
    let num_threads = rayon::current_num_threads();
    (0..n)
      .collect::<Vec<_>>()
      .par_chunks(std::cmp::max(n / num_threads, 1))
      .into_par_iter()
      .map(|sub_list| {
        let mut res = Vec::with_capacity(sub_list.len());
        res.push(tau.pow([sub_list[0] as u64]));
        for i in 1..sub_list.len() {
          res.push(res[i - 1] * tau);
        }
        res
      })
      .flatten()
      .collect::<Vec<_>>()
  }
}

// * Implementation of https://www.weimerskirch.org/files/Weimerskirch_FixedBase.pdf
fn fixed_base_exp_comb_batch<
  const H: usize,
  const POW_2_H: usize,
  const A: usize,
  const B: usize,
  const V: usize,
  G: DlogGroup,
>(
  gen: G,
  scalars: &[G::Scalar],
) -> Vec<G> {
  assert_eq!(1 << H, POW_2_H);
  assert_eq!(A, V * B);
  assert!(A <= 64);

  let zero = G::zero();
  let one = gen;

  let gi = {
    let mut res = [one; H];
    for i in 1..H {
      let prod = (0..A).fold(res[i - 1], |acc, _| acc + acc);
      res[i] = prod;
    }
    res
  };

  let mut precompute_res = (1..POW_2_H)
    .into_par_iter()
    .map(|i| {
      let mut res = [zero; V];

      // * G[0][i]
      let mut g_0_i = zero;
      for (j, item) in gi.iter().enumerate().take(H) {
        if (1 << j) & i > 0 {
          g_0_i += item;
        }
      }

      res[0] = g_0_i;

      // * G[j][i]
      for j in 1..V {
        res[j] = (0..B).fold(res[j - 1], |acc, _| acc + acc);
      }

      res
    })
    .collect::<Vec<_>>();

  precompute_res.insert(0, [zero; V]);

  let precomputed_g: [_; POW_2_H] = std::array::from_fn(|j| precompute_res[j]);

  let zero = G::zero();

  scalars
    .par_iter()
    .map(|e| {
      let mut a = zero;
      let mut bits = e.to_le_bits().into_iter().collect::<Vec<_>>();

      while bits.len() % A != 0 {
        bits.push(false);
      }

      for k in (0..B).rev() {
        a += a;
        for j in (0..V).rev() {
          let i_j_k = (0..H)
            .map(|h| {
              let b = bits[h * A + j * B + k];
              (1 << h) * b as usize
            })
            .sum::<usize>();

          if i_j_k > 0 {
            a += precomputed_g[i_j_k][j];
          }
        }
      }

      a
    })
    .collect::<Vec<_>>()
}

impl<E: Engine> CommitmentEngineTrait<E> for CommitmentEngine<E>
where
  E::GE: PairingGroup,
{
  type Commitment = Commitment<E>;
  type CommitmentKey = CommitmentKey<E>;
  type DerandKey = DerandKey<E>;

  fn setup(label: &'static [u8], n: usize) -> Self::CommitmentKey {
    // NOTE: this is for testing purposes and should not be used in production
<<<<<<< HEAD
    // TODO: we need to decide how to generate load/store parameters
    #[cfg(feature = "std")]
    let res = Self::CommitmentKey::setup_from_rng(label, n, OsRng);
    #[cfg(not(feature = "std"))]
    let res = Self::CommitmentKey::setup_from_rng(label, n, ChaCha20Rng::seed_from_u64(0xDEADBEEF));

    res
=======
    Self::CommitmentKey::setup_from_rng(label, n, OsRng)
>>>>>>> a1dc5aa1
  }

  fn derand_key(ck: &Self::CommitmentKey) -> Self::DerandKey {
    Self::DerandKey { h: ck.h }
  }

  fn commit(ck: &Self::CommitmentKey, v: &[E::Scalar], r: &E::Scalar) -> Self::Commitment {
    assert!(ck.ck.len() >= v.len());

    Commitment {
      comm: E::GE::vartime_multiscalar_mul(v, &ck.ck[..v.len()])
        + <E::GE as DlogGroup>::group(&ck.h) * r,
    }
  }

  fn batch_commit(
    ck: &Self::CommitmentKey,
    v: &[Vec<<E as Engine>::Scalar>],
    r: &[<E as Engine>::Scalar],
  ) -> Vec<Self::Commitment> {
    assert!(v.len() == r.len());

    let max = v.iter().map(|v| v.len()).max().unwrap_or(0);
    assert!(ck.ck.len() >= max);

    let h = <E::GE as DlogGroup>::group(&ck.h);

    E::GE::batch_vartime_multiscalar_mul(v, &ck.ck[..max])
      .iter()
      .zip(r.iter())
      .map(|(commit, r_i)| Commitment {
        comm: *commit + (h * r_i),
      })
      .collect()
  }

  fn derandomize(
    dk: &Self::DerandKey,
    commit: &Self::Commitment,
    r: &E::Scalar,
  ) -> Self::Commitment {
    Commitment {
      comm: commit.comm - <E::GE as DlogGroup>::group(&dk.h) * r,
    }
  }

  fn load_setup(
    reader: &mut (impl std::io::Read + std::io::Seek),
    n: usize,
  ) -> Result<Self::CommitmentKey, PtauFileError> {
    let num = n.next_power_of_two();

    let (g1_points, g2_points) = read_ptau(reader, num + 1, 1)?;

    let (h, ck) = g1_points.split_at(1);
    let h = h[0];
    let ck = ck.to_vec();

    Ok(CommitmentKey {
      ck,
      h,
      tau_H: g2_points[0],
    })
  }
}

/// Provides an implementation of generators for proving evaluations
#[derive(Clone, Debug, Serialize, Deserialize)]
#[serde(bound = "")]
pub struct ProverKey<E: Engine> {
  _p: PhantomData<E>,
}

/// A verifier key
#[derive(Clone, Debug, Serialize, Deserialize)]
#[serde(bound = "")]
pub struct VerifierKey<E: Engine>
where
  E::GE: PairingGroup,
{
  G: G1Affine<E>,
  H: G2Affine<E>,
  tau_H: G2Affine<E>,
}

/// Provides an implementation of a polynomial evaluation argument
#[derive(Clone, Debug, Serialize, Deserialize)]
#[serde(bound = "")]
pub struct EvaluationArgument<E: Engine>
where
  E::GE: PairingGroup,
{
  com: Vec<G1Affine<E>>,
  w: [G1Affine<E>; 3],
  v: [Vec<E::Scalar>; 3],
}

impl<E: Engine> EvaluationArgument<E>
where
  E::GE: PairingGroup,
{
  /// The KZG commitments to intermediate polynomials
  pub fn com(&self) -> &[G1Affine<E>] {
    &self.com
  }
  /// The KZG witnesses for batch openings
  pub fn w(&self) -> &[G1Affine<E>] {
    &self.w
  }
  /// The evaluations of the polynomials at challenge points
  pub fn v(&self) -> &[Vec<E::Scalar>] {
    &self.v
  }
}

/// Provides an implementation of a polynomial evaluation engine using KZG
#[derive(Clone, Debug, Serialize, Deserialize)]
pub struct EvaluationEngine<E: Engine> {
  _p: PhantomData<E>,
}

impl<E: Engine> EvaluationEngine<E>
where
  E::GE: PairingGroup,
{
  // This impl block defines helper functions that are not a part of
  // EvaluationEngineTrait, but that we will use to implement the trait methods.
  fn compute_challenge(com: &[G1Affine<E>], transcript: &mut <E as Engine>::TE) -> E::Scalar {
    transcript.absorb(b"c", &com.to_vec().as_slice());

    transcript.squeeze(b"c").unwrap()
  }

  // Compute challenge q = Hash(vk, C0, ..., C_{k-1}, u0, ...., u_{t-1},
  // (f_i(u_j))_{i=0..k-1,j=0..t-1})
  fn get_batch_challenge(v: &[Vec<E::Scalar>], transcript: &mut <E as Engine>::TE) -> E::Scalar {
    transcript.absorb(
      b"v",
      &v.iter()
        .flatten()
        .cloned()
        .collect::<Vec<E::Scalar>>()
        .as_slice(),
    );

    transcript.squeeze(b"r").unwrap()
  }

  fn batch_challenge_powers(q: E::Scalar, k: usize) -> Vec<E::Scalar> {
    // Compute powers of q : (1, q, q^2, ..., q^(k-1))
    let mut q_powers = vec![E::Scalar::ONE; k];
    for i in 1..k {
      q_powers[i] = q_powers[i - 1] * q;
    }
    q_powers
  }

  fn verifier_second_challenge(W: &[G1Affine<E>], transcript: &mut <E as Engine>::TE) -> E::Scalar {
    transcript.absorb(b"W", &W.to_vec().as_slice());

    transcript.squeeze(b"d").unwrap()
  }
}

impl<E> EvaluationEngineTrait<E> for EvaluationEngine<E>
where
  E: Engine<CE = CommitmentEngine<E>>,
  E::GE: PairingGroup,
{
  type EvaluationArgument = EvaluationArgument<E>;
  type ProverKey = ProverKey<E>;
  type VerifierKey = VerifierKey<E>;

  fn setup(
    ck: &<E::CE as CommitmentEngineTrait<E>>::CommitmentKey,
  ) -> (Self::ProverKey, Self::VerifierKey) {
    let pk = ProverKey {
      _p: Default::default(),
    };

    let vk = VerifierKey {
      G: E::GE::gen().affine(),
      H: <<E::GE as PairingGroup>::G2 as DlogGroup>::gen().affine(),
      tau_H: ck.tau_H,
    };

    (pk, vk)
  }

  fn prove(
    ck: &CommitmentKey<E>,
    _pk: &Self::ProverKey,
    transcript: &mut <E as Engine>::TE,
    _C: &Commitment<E>,
    hat_P: &[E::Scalar],
    point: &[E::Scalar],
    _eval: &E::Scalar,
  ) -> Result<Self::EvaluationArgument, NovaError> {
    let x: Vec<E::Scalar> = point.to_vec();

    //////////////// begin helper closures //////////
    let kzg_open = |f: &[E::Scalar], u: E::Scalar| -> G1Affine<E> {
      // On input f(x) and u compute the witness polynomial used to prove
      // that f(u) = v. The main part of this is to compute the
      // division (f(x) - f(u)) / (x - u), but we don't use a general
      // division algorithm, we make use of the fact that the division
      // never has a remainder, and that the denominator is always a linear
      // polynomial. The cost is (d-1) mults + (d-1) adds in E::Scalar, where
      // d is the degree of f.
      //
      // We use the fact that if we compute the quotient of f(x)/(x-u),
      // there will be a remainder, but it'll be v = f(u).  Put another way
      // the quotient of f(x)/(x-u) and (f(x) - f(v))/(x-u) is the
      // same.  One advantage is that computing f(u) could be decoupled
      // from kzg_open, it could be done later or separate from computing W.

      let compute_witness_polynomial = |f: &[E::Scalar], u: E::Scalar| -> Vec<E::Scalar> {
        let d = f.len();

        // Compute h(x) = f(x)/(x - u)
        let mut h = vec![E::Scalar::ZERO; d];
        for i in (1..d).rev() {
          h[i - 1] = f[i] + h[i] * u;
        }

        h
      };

      let h = compute_witness_polynomial(f, u);

      E::CE::commit(ck, &h, &E::Scalar::ZERO).comm.affine()
    };

    let kzg_open_batch = |f: &[Vec<E::Scalar>],
                          u: &[E::Scalar],
                          transcript: &mut <E as Engine>::TE|
     -> (Vec<G1Affine<E>>, Vec<Vec<E::Scalar>>) {
      let poly_eval = |f: &[E::Scalar], u: E::Scalar| -> E::Scalar {
        let mut v = f[0];
        let mut u_power = E::Scalar::ONE;

        for fi in f.iter().skip(1) {
          u_power *= u;
          v += u_power * fi;
        }

        v
      };

      let scalar_vector_muladd = |a: &mut Vec<E::Scalar>, v: &Vec<E::Scalar>, s: E::Scalar| {
        assert!(a.len() >= v.len());
        for i in 0..v.len() {
          a[i] += s * v[i];
        }
      };

      let kzg_compute_batch_polynomial = |f: &[Vec<E::Scalar>], q: E::Scalar| -> Vec<E::Scalar> {
        let k = f.len(); // Number of polynomials we're batching

        let q_powers = Self::batch_challenge_powers(q, k);

        // Compute B(x) = f[0] + q*f[1] + q^2 * f[2] + ... q^(k-1) * f[k-1]
        let mut B = f[0].clone();
        for i in 1..k {
          scalar_vector_muladd(&mut B, &f[i], q_powers[i]); // B += q_powers[i] * f[i]
        }

        B
      };
      ///////// END kzg_open_batch closure helpers

      let k = f.len();
      let t = u.len();

      // The verifier needs f_i(u_j), so we compute them here
      // (V will compute B(u_j) itself)
      let mut v = vec![vec!(E::Scalar::ZERO; k); t];
      #[cfg(feature = "std")]
      v.par_iter_mut().enumerate().for_each(|(i, v_i)| {
        // for each point u
        v_i.par_iter_mut().zip_eq(f).for_each(|(v_ij, f)| {
          // for each poly f
          // for each poly f (except the last one - since it is constant)
          *v_ij = poly_eval(f, u[i]);
        });
      });
      #[cfg(not(feature = "std"))]
      v.iter_mut().enumerate().for_each(|(i, v_i)| {
        // for each point u
        v_i.iter_mut().zip_eq(f).for_each(|(v_ij, f)| {
          // for each poly f
          // for each poly f (except the last one - since it is constant)
          *v_ij = poly_eval(f, u[i]);
        });
      });

      let q = Self::get_batch_challenge(&v, transcript);
      let B = kzg_compute_batch_polynomial(f, q);

      // Now open B at u0, ..., u_{t-1}
      #[cfg(feature = "std")]
      let w = u
        .into_par_iter()
        .map(|ui| kzg_open(&B, *ui))
        .collect::<Vec<G1Affine<E>>>();
      #[cfg(not(feature = "std"))]
      let w = u
        .into_iter()
        .map(|ui| kzg_open(&B, *ui))
        .collect::<Vec<G1Affine<E>>>();

      // The prover computes the challenge to keep the transcript in the same
      // state as that of the verifier
      let _d_0 = Self::verifier_second_challenge(&w, transcript);

      (w, v)
    };

    ///// END helper closures //////////

    let ell = x.len();
    let n = hat_P.len();
    assert_eq!(n, 1 << ell); // Below we assume that n is a power of two

    // Phase 1  -- create commitments com_1, ..., com_\ell
    // We do not compute final Pi (and its commitment) as it is constant and equals to 'eval'
    // also known to verifier, so can be derived on its side as well
    let mut polys: Vec<Vec<E::Scalar>> = Vec::new();
    polys.push(hat_P.to_vec());
    for i in 0..ell - 1 {
      let Pi_len = polys[i].len() / 2;
      let mut Pi = vec![E::Scalar::ZERO; Pi_len];

      #[allow(clippy::needless_range_loop)]
      #[cfg(feature = "std")]
      Pi.par_iter_mut().enumerate().for_each(|(j, Pi_j)| {
        *Pi_j = x[ell - i - 1] * (polys[i][2 * j + 1] - polys[i][2 * j]) + polys[i][2 * j];
      });
      #[allow(clippy::needless_range_loop)]
      #[cfg(not(feature = "std"))]
      Pi.iter_mut().enumerate().for_each(|(j, Pi_j)| {
        *Pi_j = x[ell - i - 1] * (polys[i][2 * j + 1] - polys[i][2 * j]) + polys[i][2 * j];
      });

      polys.push(Pi);
    }

    // We do not need to commit to the first polynomial as it is already committed.
    // Compute commitments in parallel
<<<<<<< HEAD
    #[cfg(feature = "std")]
    let com: Vec<G1Affine<E>> = (1..polys.len())
      .into_par_iter()
      .map(|i| E::CE::commit(ck, &polys[i], &E::Scalar::ZERO).comm.affine())
=======
    let r = vec![E::Scalar::ZERO; ell - 1];
    let com: Vec<G1Affine<E>> = E::CE::batch_commit(ck, &polys[1..], r.as_slice())
      .iter()
      .map(|i| i.comm.affine())
>>>>>>> a1dc5aa1
      .collect();
    #[cfg(not(feature = "std"))]
    let com: Vec<G1Affine<E>> = (1..polys.len())
      .into_iter()
      .map(|i| E::CE::commit(ck, &polys[i], &E::Scalar::ZERO).comm.affine())
      .collect();

    // Phase 2
    // We do not need to add x to the transcript, because in our context x was obtained from the transcript.
    // We also do not need to absorb `C` and `eval` as they are already absorbed by the transcript by the caller
    let r = Self::compute_challenge(&com, transcript);
    let u = vec![r, -r, r * r];

    // Phase 3 -- create response
    let (w, v) = kzg_open_batch(&polys, &u, transcript);

    Ok(EvaluationArgument {
      com,
      w: w.try_into().expect("w should have length 3"),
      v: v.try_into().expect("v should have length 3"),
    })
  }

  /// A method to verify purported evaluations of a batch of polynomials
  fn verify(
    vk: &Self::VerifierKey,
    transcript: &mut <E as Engine>::TE,
    C: &Commitment<E>,
    x: &[E::Scalar],
    y: &E::Scalar,
    pi: &Self::EvaluationArgument,
  ) -> Result<(), NovaError> {
    let ell = x.len();

    // we do not need to add x to the transcript, because in our context x was
    // obtained from the transcript
    let r = Self::compute_challenge(&pi.com, transcript);

    if r == E::Scalar::ZERO || C.comm == E::GE::zero() {
      return Err(NovaError::ProofVerifyError {
        reason: "r is zero or commitment is zero".to_string(),
      });
    }

    let u = [r, -r, r * r];

    // Setup vectors (Y, ypos, yneg) from pi.v
    if pi.v[0].len() != ell
      || pi.v[1].len() != ell
      || pi.v[2].len() != ell
      || pi.com.len() != ell - 1
    {
      return Err(NovaError::ProofVerifyError {
        reason: "Invalid lengths of pi.v".to_string(),
      });
    }
    let ypos = &pi.v[0];
    let yneg = &pi.v[1];
    let Y = &pi.v[2];

    // Check consistency of (Y, ypos, yneg)
    for i in 0..ell {
      if r.double() * Y.get(i + 1).unwrap_or(y)
        != r * (E::Scalar::ONE - x[ell - i - 1]) * (ypos[i] + yneg[i])
          + x[ell - i - 1] * (ypos[i] - yneg[i])
      {
        return Err(NovaError::ProofVerifyError {
          reason: "Inconsistent (Y, ypos, yneg)".to_string(),
        });
      }
      // Note that we don't make any checks about Y[0] here, but our batching
      // check below requires it
    }

    // Check commitments to (Y, ypos, yneg) are valid

    // vk is hashed in transcript already, so we do not add it here

    let q = Self::get_batch_challenge(&pi.v, transcript);

    let d_0 = Self::verifier_second_challenge(&pi.w, transcript);
    let d_1 = d_0.square();

    // We write a special case for t=3, since this what is required for
    // hyperkzg. Following the paper directly, we must compute:
    // let L0 = C_B - vk.G * B_u[0] + W[0] * u[0];
    // let L1 = C_B - vk.G * B_u[1] + W[1] * u[1];
    // let L2 = C_B - vk.G * B_u[2] + W[2] * u[2];
    // let R0 = -W[0];
    // let R1 = -W[1];
    // let R2 = -W[2];
    // let L = L0 + L1*d_0 + L2*d_1;
    // let R = R0 + R1*d_0 + R2*d_1;
    //
    // We group terms to reduce the number of scalar mults (to seven):
    // In Rust, we could use MSMs for these, and speed up verification.
    //
    // Note, that while computing L, the intermediate computation of C_B together with computing
    // L0, L1, L2 can be replaced by single MSM of C with the powers of q multiplied by (1 + d_0 + d_1)
    // with additionally concatenated inputs for scalars/bases.

    let q_power_multiplier = E::Scalar::ONE + d_0 + d_1;

    let q_powers_multiplied: Vec<E::Scalar> =
      iter::successors(Some(q_power_multiplier), |qi| Some(*qi * q))
        .take(ell)
        .collect();

    // Compute the batched openings
    // compute B(u_i) = v[i][0] + q*v[i][1] + ... + q^(t-1) * v[i][t-1]
    #[cfg(feature = "std")]
    let B_u = pi
      .v
      .par_iter()
      .map(|v_i| {
        v_i
          .iter()
          .rev()
          .fold(E::Scalar::ZERO, |acc, v_ij| acc * q + v_ij)
      })
      .collect::<Vec<E::Scalar>>();
    #[cfg(not(feature = "std"))]
    let B_u = pi
      .v
      .iter()
      .map(|v_i| {
        v_i
          .iter()
          .rev()
          .fold(E::Scalar::ZERO, |acc, v_ij| acc * q + v_ij)
      })
      .collect::<Vec<E::Scalar>>();

    let L = E::GE::vartime_multiscalar_mul(
      &[
        &q_powers_multiplied[..],
        &[
          u[0],
          (u[1] * d_0),
          (u[2] * d_1),
          -(B_u[0] + d_0 * B_u[1] + d_1 * B_u[2]),
        ],
      ]
      .concat(),
      &[
        &[C.comm.affine()][..],
        &pi.com,
        &pi.w,
        slice::from_ref(&vk.G),
      ]
      .concat(),
    );

    let R0 = E::GE::group(&pi.w[0]);
    let R1 = E::GE::group(&pi.w[1]);
    let R2 = E::GE::group(&pi.w[2]);
    let R = R0 + R1 * d_0 + R2 * d_1;

    // Check that e(L, vk.H) == e(R, vk.tau_H)
    if (E::GE::pairing(&L, &DlogGroup::group(&vk.H)))
      != (E::GE::pairing(&R, &DlogGroup::group(&vk.tau_H)))
    {
      return Err(NovaError::ProofVerifyError {
        reason: "Pairing check failed".to_string(),
      });
    }

    Ok(())
  }
}

#[cfg(test)]
mod tests {
  use std::{
    fs::OpenOptions,
    io::{BufReader, BufWriter},
  };

  use super::*;
  use crate::{
    provider::{hyperkzg, keccak::Keccak256Transcript, Bn256EngineKZG},
    spartan::polys::multilinear::MultilinearPolynomial,
  };
  use bincode::config::legacy;
  use rand::SeedableRng;

  type E = Bn256EngineKZG;
  type Fr = <E as Engine>::Scalar;

  #[test]
  fn test_hyperkzg_eval() {
    // Test with poly(X1, X2) = 1 + X1 + X2 + X1*X2
    let n = 4;
    let ck: CommitmentKey<E> = CommitmentEngine::setup(b"test", n);
    let (pk, vk): (ProverKey<E>, VerifierKey<E>) = EvaluationEngine::setup(&ck);

    // poly is in eval. representation; evaluated at [(0,0), (0,1), (1,0), (1,1)]
    let poly = vec![Fr::from(1), Fr::from(2), Fr::from(2), Fr::from(4)];

    let C = CommitmentEngine::commit(&ck, &poly, &<E as Engine>::Scalar::ZERO);

    let test_inner = |point: Vec<Fr>, eval: Fr| -> Result<(), NovaError> {
      let mut tr = Keccak256Transcript::new(b"TestEval");
      let proof = EvaluationEngine::prove(&ck, &pk, &mut tr, &C, &poly, &point, &eval).unwrap();
      let mut tr = Keccak256Transcript::new(b"TestEval");
      EvaluationEngine::verify(&vk, &mut tr, &C, &point, &eval, &proof)
    };

    // Call the prover with a (point, eval) pair.
    // The prover does not recompute so it may produce a proof, but it should not verify
    let point = vec![Fr::from(0), Fr::from(0)];
    let eval = Fr::ONE;
    assert!(test_inner(point, eval).is_ok());

    let point = vec![Fr::from(0), Fr::from(1)];
    let eval = Fr::from(2);
    assert!(test_inner(point, eval).is_ok());

    let point = vec![Fr::from(1), Fr::from(1)];
    let eval = Fr::from(4);
    assert!(test_inner(point, eval).is_ok());

    let point = vec![Fr::from(0), Fr::from(2)];
    let eval = Fr::from(3);
    assert!(test_inner(point, eval).is_ok());

    let point = vec![Fr::from(2), Fr::from(2)];
    let eval = Fr::from(9);
    assert!(test_inner(point, eval).is_ok());

    // Try a couple incorrect evaluations and expect failure
    let point = vec![Fr::from(2), Fr::from(2)];
    let eval = Fr::from(50);
    assert!(test_inner(point, eval).is_err());

    let point = vec![Fr::from(0), Fr::from(2)];
    let eval = Fr::from(4);
    assert!(test_inner(point, eval).is_err());
  }

  #[test]
  fn test_hyperkzg_small() {
    let n = 4;

    // poly = [1, 2, 1, 4]
    let poly = vec![Fr::ONE, Fr::from(2), Fr::from(1), Fr::from(4)];

    // point = [4,3]
    let point = vec![Fr::from(4), Fr::from(3)];

    // eval = 28
    let eval = Fr::from(28);

    let ck: CommitmentKey<E> = CommitmentEngine::setup(b"test", n);
    let (pk, vk) = EvaluationEngine::setup(&ck);

    // make a commitment
    let C = CommitmentEngine::commit(&ck, &poly, &<E as Engine>::Scalar::ZERO);

    // prove an evaluation
    let mut prover_transcript = Keccak256Transcript::new(b"TestEval");
    let proof =
      EvaluationEngine::<E>::prove(&ck, &pk, &mut prover_transcript, &C, &poly, &point, &eval)
        .unwrap();
    let post_c_p = prover_transcript.squeeze(b"c").unwrap();

    // verify the evaluation
    let mut verifier_transcript = Keccak256Transcript::new(b"TestEval");
    assert!(
      EvaluationEngine::verify(&vk, &mut verifier_transcript, &C, &point, &eval, &proof).is_ok()
    );
    let post_c_v = verifier_transcript.squeeze(b"c").unwrap();

    // check if the prover transcript and verifier transcript are kept in the same state
    assert_eq!(post_c_p, post_c_v);

    let proof_bytes = bincode::serde::encode_to_vec(&proof, legacy()).unwrap();

    // let proof_bytes = bincode::DefaultOptions::new()
    //   .with_big_endian()
    //   .with_fixint_encoding()
    //   .serialize(&proof)
    //   .unwrap();
    assert_eq!(proof_bytes.len(), 352);

    // Change the proof and expect verification to fail
    let mut bad_proof = proof.clone();
    let v1 = bad_proof.v[1].clone();
    bad_proof.v[0].clone_from(&v1);
    let mut verifier_transcript2 = Keccak256Transcript::new(b"TestEval");
    assert!(EvaluationEngine::verify(
      &vk,
      &mut verifier_transcript2,
      &C,
      &point,
      &eval,
      &bad_proof
    )
    .is_err());
  }

  #[test]
  fn test_hyperkzg_large() {
    // test the hyperkzg prover and verifier with random instances (derived from a seed)
    for ell in [4, 5, 6] {
      let mut rng = rand::rngs::StdRng::seed_from_u64(ell as u64);

      let n = 1 << ell; // n = 2^ell

      let poly = (0..n).map(|_| Fr::random(&mut rng)).collect::<Vec<_>>();
      let point = (0..ell).map(|_| Fr::random(&mut rng)).collect::<Vec<_>>();
      let eval = MultilinearPolynomial::evaluate_with(&poly, &point);

      let ck: CommitmentKey<E> = CommitmentEngine::setup(b"test", n);
      let (pk, vk) = EvaluationEngine::setup(&ck);

      // make a commitment
      let C = CommitmentEngine::commit(&ck, &poly, &<E as Engine>::Scalar::ZERO);

      // prove an evaluation
      let mut prover_transcript = Keccak256Transcript::new(b"TestEval");
      let proof: EvaluationArgument<E> =
        EvaluationEngine::prove(&ck, &pk, &mut prover_transcript, &C, &poly, &point, &eval)
          .unwrap();

      // verify the evaluation
      let mut verifier_tr = Keccak256Transcript::new(b"TestEval");
      assert!(EvaluationEngine::verify(&vk, &mut verifier_tr, &C, &point, &eval, &proof).is_ok());

      // Change the proof and expect verification to fail
      let mut bad_proof = proof.clone();
      let v1 = bad_proof.v[1].clone();
      bad_proof.v[0].clone_from(&v1);
      let mut verifier_tr2 = Keccak256Transcript::new(b"TestEval");
      assert!(
        EvaluationEngine::verify(&vk, &mut verifier_tr2, &C, &point, &eval, &bad_proof).is_err()
      );
    }
  }

  #[test]
  fn test_key_gen() {
    let n = 100;
    let tau = Fr::random(OsRng);
    let powers_of_tau = CommitmentKey::<E>::compute_powers_serial(tau, n);
    let label = b"test";
    let res1 = CommitmentKey::<E>::setup_from_tau_direct(label, &powers_of_tau);
    let res2 = CommitmentKey::<E>::setup_from_tau_fixed_base_exp(label, &powers_of_tau);

    assert_eq!(res1.ck.len(), res2.ck.len());
    assert_eq!(res1.h, res2.h);
    assert_eq!(res1.tau_H, res2.tau_H);
    for i in 0..res1.ck.len() {
      assert_eq!(res1.ck[i], res2.ck[i]);
    }
  }

  #[test]
  fn test_save_load_ck() {
    let n = 4;
    let filename = "/tmp/kzg_test.ptau";
    const BUFFER_SIZE: usize = 64 * 1024;
    let ck: CommitmentKey<E> = CommitmentEngine::setup(b"test", n);

    let file = OpenOptions::new()
      .write(true)
      .create(true)
      .truncate(true)
      .open(filename)
      .unwrap();
    let mut writer = BufWriter::with_capacity(BUFFER_SIZE, file);

    ck.save_to(&mut writer).unwrap();

    let file = OpenOptions::new().read(true).open(filename).unwrap();

    let mut reader = BufReader::new(file);

    let read_ck = hyperkzg::CommitmentEngine::<E>::load_setup(&mut reader, ck.ck.len()).unwrap();

    assert_eq!(ck.ck.len(), read_ck.ck.len());
    assert_eq!(ck.h, read_ck.h);
    assert_eq!(ck.tau_H, read_ck.tau_H);
    for i in 0..ck.ck.len() {
      assert_eq!(ck.ck[i], read_ck.ck[i]);
    }
  }
}<|MERGE_RESOLUTION|>--- conflicted
+++ resolved
@@ -29,14 +29,10 @@
   ops::{Add, Mul, MulAssign},
   slice,
 };
-<<<<<<< HEAD
-use ff::Field;
+use ff::{Field, PrimeFieldBits};
 #[cfg(not(feature = "std"))]
 use rand_chacha::ChaCha20Rng;
 #[cfg(feature = "std")]
-=======
-use ff::{Field, PrimeFieldBits};
->>>>>>> a1dc5aa1
 use rand_core::OsRng;
 #[cfg(not(feature = "std"))]
 use rand_core::SeedableRng;
@@ -472,17 +468,12 @@
 
   fn setup(label: &'static [u8], n: usize) -> Self::CommitmentKey {
     // NOTE: this is for testing purposes and should not be used in production
-<<<<<<< HEAD
-    // TODO: we need to decide how to generate load/store parameters
     #[cfg(feature = "std")]
     let res = Self::CommitmentKey::setup_from_rng(label, n, OsRng);
     #[cfg(not(feature = "std"))]
     let res = Self::CommitmentKey::setup_from_rng(label, n, ChaCha20Rng::seed_from_u64(0xDEADBEEF));
 
     res
-=======
-    Self::CommitmentKey::setup_from_rng(label, n, OsRng)
->>>>>>> a1dc5aa1
   }
 
   fn derand_key(ck: &Self::CommitmentKey) -> Self::DerandKey {
@@ -832,22 +823,10 @@
 
     // We do not need to commit to the first polynomial as it is already committed.
     // Compute commitments in parallel
-<<<<<<< HEAD
-    #[cfg(feature = "std")]
-    let com: Vec<G1Affine<E>> = (1..polys.len())
-      .into_par_iter()
-      .map(|i| E::CE::commit(ck, &polys[i], &E::Scalar::ZERO).comm.affine())
-=======
     let r = vec![E::Scalar::ZERO; ell - 1];
     let com: Vec<G1Affine<E>> = E::CE::batch_commit(ck, &polys[1..], r.as_slice())
       .iter()
       .map(|i| i.comm.affine())
->>>>>>> a1dc5aa1
-      .collect();
-    #[cfg(not(feature = "std"))]
-    let com: Vec<G1Affine<E>> = (1..polys.len())
-      .into_iter()
-      .map(|i| E::CE::commit(ck, &polys[i], &E::Scalar::ZERO).comm.affine())
       .collect();
 
     // Phase 2
