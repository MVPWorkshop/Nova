[package]
name = "nova-snark"
version = "0.40.0"
authors = ["Srinath Setty <srinath@microsoft.com>"]
edition = "2021"
description = "High-speed recursive arguments from folding schemes"
documentation = "https://docs.rs/nova-snark/"
readme = "README.md"
repository = "https://github.com/Microsoft/Nova"
license-file = "LICENSE"
keywords = ["zkSNARKs", "cryptography", "proofs"]
rust-version = "1.79.0"

[dependencies]
ff = { version = "0.13.0", features = [
    "derive",
    "bits",
], default-features = false }
digest = { version = "0.10", default-features = false }
sha3 = { version = "0.10", default-features = false }

rand_core = { version = "0.6", default-features = false }
rand_chacha = { version = "0.3", default-features = false }
subtle = { version = "2.6.1", default-features = false }

generic-array = { version = "1.2.0", default-features = false }
num-bigint = { version = "0.4.6", features = [
    "serde",
    "rand",
], default-features = false }
num-traits = { version = "0.2.19", default-features = false }
num-integer = { version = "0.1.46", default-features = false }
serde = { version = "1.0.217", features = ["derive"], default-features = false }
bincode = { version = "2.0.0-rc.3", default-features = false, features = [
    "alloc",
    "derive",
    "serde",
] }
byteorder = { version = "1.4.3", default-features = false }
bitvec = { version = "1.0", default-features = false }
thiserror = { version = "2.0.11", default-features = false }
itertools = { version = "0.14.0", default-features = false }
pasta_curves = { version = "0.5", features = ["repr-c", "serde"] }
libm = { version = "0.2.11", default-features = false }
hashbrown = { version = "0.15.2" }


# ! OPTIONAL 
rayon = { version = "1.10", optional = true, default-features = false }
halo2curves = { version = "0.8.0", features = [
    "bits",
    "derive_serde",
], optional = true }
once_cell = { version = "1.18.0", optional = true }

[target.'cfg(target_arch = "wasm32")'.dependencies]
getrandom = { version = "0.2.15", default-features = false, features = [
    "js",
], optional = true }

[dev-dependencies]
criterion = { version = "0.5", features = ["html_reports"] }
flate2 = "1.0.35"
hex = "0.4.3"
pprof2 = { version = "0.13" }
cfg-if = "1.0.0"
sha2 = "0.10.7"
proptest = "1.6.0"
rand = "0.8.5"
expect-test = "1.5.1"

[[bench]]
name = "recursive-snark"
harness = false

[[bench]]
name = "compressed-snark"
harness = false

[[bench]]
name = "sha256"
harness = false

[[bench]]
name = "ppsnark"
harness = false

[features]
<<<<<<< HEAD
default = ["std"]
std = ["halo2curves", "rayon", "getrandom", "once_cell"]
asm = ["halo2curves/asm"]
flamegraph = ["pprof2/flamegraph", "pprof2/criterion"]
=======
default = ["halo2curves/asm"]
flamegraph = ["pprof2/flamegraph", "pprof2/criterion"]
experimental = []
>>>>>>> a1dc5aa1
<|MERGE_RESOLUTION|>--- conflicted
+++ resolved
@@ -36,7 +36,6 @@
     "derive",
     "serde",
 ] }
-byteorder = { version = "1.4.3", default-features = false }
 bitvec = { version = "1.0", default-features = false }
 thiserror = { version = "2.0.11", default-features = false }
 itertools = { version = "0.14.0", default-features = false }
@@ -52,6 +51,8 @@
     "derive_serde",
 ], optional = true }
 once_cell = { version = "1.18.0", optional = true }
+byteorder = { version = "1.4.3", optional = true }
+
 
 [target.'cfg(target_arch = "wasm32")'.dependencies]
 getrandom = { version = "0.2.15", default-features = false, features = [
@@ -86,13 +87,8 @@
 harness = false
 
 [features]
-<<<<<<< HEAD
 default = ["std"]
-std = ["halo2curves", "rayon", "getrandom", "once_cell"]
+std = ["halo2curves", "rayon", "getrandom", "once_cell", "byteorder"]
 asm = ["halo2curves/asm"]
 flamegraph = ["pprof2/flamegraph", "pprof2/criterion"]
-=======
-default = ["halo2curves/asm"]
-flamegraph = ["pprof2/flamegraph", "pprof2/criterion"]
-experimental = []
->>>>>>> a1dc5aa1
+experimental = []