//! This module provides an implementation of a commitment engine
#[cfg(not(feature = "std"))]
use crate::prelude::*;
#[cfg(feature = "std")]
use crate::provider::ptau::read_points;
use crate::{
  errors::NovaError,
  gadgets::utils::to_bignat_repr,
<<<<<<< HEAD
  provider::traits::DlogGroup,
=======
  provider::{
    ptau::{read_points, write_points, PtauFileError},
    traits::DlogGroup,
  },
>>>>>>> dee92f85
  traits::{
    commitment::{CommitmentEngineTrait, CommitmentTrait, Len},
    AbsorbInRO2Trait, AbsorbInROTrait, Engine, ROTrait, TranscriptReprTrait,
  },
};
use core::{
  fmt::Debug,
  marker::PhantomData,
  ops::{Add, Mul, MulAssign},
};
use ff::Field;
<<<<<<< HEAD
use plonky2_maybe_rayon::*;
use serde::{Deserialize, Serialize};

#[cfg(feature = "std")]
use super::ptau::{write_points, PtauFileError};

#[cfg(feature = "std")]
=======
use num_integer::Integer;
use num_traits::ToPrimitive;
use rayon::prelude::*;
use serde::{Deserialize, Serialize};

>>>>>>> dee92f85
const KEY_FILE_HEAD: [u8; 12] = *b"PEDERSEN_KEY";

/// A type that holds commitment generators
#[derive(Clone, Debug, PartialEq, Eq, Serialize, Deserialize)]
pub struct CommitmentKey<E: Engine>
where
  E::GE: DlogGroup,
{
  ck: Vec<<E::GE as DlogGroup>::AffineGroupElement>,
  h: <E::GE as DlogGroup>::AffineGroupElement,
}

impl<E: Engine> Len for CommitmentKey<E>
where
  E::GE: DlogGroup,
{
  fn length(&self) -> usize {
    self.ck.len()
  }
}

/// A type that holds blinding generator
#[derive(Clone, Debug, PartialEq, Eq, Serialize, Deserialize)]
pub struct DerandKey<E: Engine>
where
  E::GE: DlogGroup,
{
  h: <E::GE as DlogGroup>::AffineGroupElement,
}

/// A type that holds a commitment
#[derive(Clone, Copy, Debug, PartialEq, Eq, Serialize, Deserialize)]
#[serde(bound = "")]
pub struct Commitment<E: Engine> {
  pub(crate) comm: E::GE,
}

impl<E: Engine> CommitmentTrait<E> for Commitment<E>
where
  E::GE: DlogGroup,
{
  fn to_coordinates(&self) -> (E::Base, E::Base, bool) {
    self.comm.to_coordinates()
  }
}

impl<E: Engine> Default for Commitment<E>
where
  E::GE: DlogGroup,
{
  fn default() -> Self {
    Commitment {
      comm: E::GE::zero(),
    }
  }
}

impl<E: Engine> TranscriptReprTrait<E::GE> for Commitment<E>
where
  E::GE: DlogGroup,
{
  fn to_transcript_bytes(&self) -> Vec<u8> {
    let (x, y, is_infinity) = self.comm.to_coordinates();
    let is_infinity_byte = (!is_infinity).into();
    [
      x.to_transcript_bytes(),
      y.to_transcript_bytes(),
      [is_infinity_byte].to_vec(),
    ]
    .concat()
  }
}

impl<E: Engine> AbsorbInROTrait<E> for Commitment<E>
where
  E::GE: DlogGroup,
{
  fn absorb_in_ro(&self, ro: &mut E::RO) {
    let (x, y, is_infinity) = self.comm.to_coordinates();
    ro.absorb(x);
    ro.absorb(y);
    ro.absorb(if is_infinity {
      E::Base::ONE
    } else {
      E::Base::ZERO
    });
  }
}

impl<E: Engine> AbsorbInRO2Trait<E> for Commitment<E>
where
  E::GE: DlogGroup,
{
  fn absorb_in_ro2(&self, ro: &mut E::RO2) {
    let (x, y, is_infinity) = self.comm.to_coordinates();

    // we have to absorb x and y in big num format
    let limbs_x = to_bignat_repr(&x);
    let limbs_y = to_bignat_repr(&y);

    for limb in limbs_x.iter().chain(limbs_y.iter()) {
      ro.absorb(*limb);
    }
    ro.absorb(if is_infinity {
      E::Scalar::ONE
    } else {
      E::Scalar::ZERO
    });
  }
}

impl<E: Engine> MulAssign<E::Scalar> for Commitment<E>
where
  E::GE: DlogGroup,
{
  fn mul_assign(&mut self, scalar: E::Scalar) {
    *self = Commitment {
      comm: self.comm * scalar,
    };
  }
}

impl<'b, E: Engine> Mul<&'b E::Scalar> for &'_ Commitment<E>
where
  E::GE: DlogGroup,
{
  type Output = Commitment<E>;
  fn mul(self, scalar: &'b E::Scalar) -> Commitment<E> {
    Commitment {
      comm: self.comm * scalar,
    }
  }
}

impl<E: Engine> Mul<E::Scalar> for Commitment<E>
where
  E::GE: DlogGroup,
{
  type Output = Commitment<E>;

  fn mul(self, scalar: E::Scalar) -> Commitment<E> {
    Commitment {
      comm: self.comm * scalar,
    }
  }
}

impl<E: Engine> Add for Commitment<E>
where
  E::GE: DlogGroup,
{
  type Output = Commitment<E>;

  fn add(self, other: Commitment<E>) -> Commitment<E> {
    Commitment {
      comm: self.comm + other.comm,
    }
  }
}

/// Provides a commitment engine
#[derive(Clone, Debug, PartialEq, Eq, Serialize, Deserialize)]
pub struct CommitmentEngine<E: Engine> {
  _p: PhantomData<E>,
}

impl<E: Engine> CommitmentKey<E>
where
  E::GE: DlogGroup,
{
  #[cfg(feature = "std")]
  pub fn save_to(&self, writer: &mut impl std::io::Write) -> Result<(), PtauFileError> {
    writer.write_all(&KEY_FILE_HEAD)?;
    let mut points = Vec::with_capacity(self.ck.len() + 1);
    points.push(self.h);
    points.extend(self.ck.iter().cloned());
    write_points(writer, points)
  }
}

impl<E: Engine> CommitmentEngineTrait<E> for CommitmentEngine<E>
where
  E::GE: DlogGroup,
{
  type CommitmentKey = CommitmentKey<E>;
  type Commitment = Commitment<E>;
  type DerandKey = DerandKey<E>;

  fn setup(label: &'static [u8], n: usize) -> Self::CommitmentKey {
    let gens = E::GE::from_label(label, n.next_power_of_two() + 1);

    let (h, ck) = gens.split_first().unwrap();

    Self::CommitmentKey {
      ck: ck.to_vec(),
      h: *h,
    }
  }

  fn derand_key(ck: &Self::CommitmentKey) -> Self::DerandKey {
    Self::DerandKey { h: ck.h }
  }

  fn commit(ck: &Self::CommitmentKey, v: &[E::Scalar], r: &E::Scalar) -> Self::Commitment {
    assert!(ck.ck.len() >= v.len());

    Commitment {
      comm: E::GE::vartime_multiscalar_mul(v, &ck.ck[..v.len()])
        + <E::GE as DlogGroup>::group(&ck.h) * r,
    }
  }

  fn commit_small<T: Integer + Into<u64> + Copy + Sync + ToPrimitive>(
    ck: &Self::CommitmentKey,
    v: &[T],
    r: &E::Scalar,
  ) -> Self::Commitment {
    assert!(ck.ck.len() >= v.len());

    Commitment {
      comm: E::GE::vartime_multiscalar_mul_small(v, &ck.ck[..v.len()])
        + <E::GE as DlogGroup>::group(&ck.h) * r,
    }
  }

  fn derandomize(
    dk: &Self::DerandKey,
    commit: &Self::Commitment,
    r: &E::Scalar,
  ) -> Self::Commitment {
    Commitment {
      comm: commit.comm - <E::GE as DlogGroup>::group(&dk.h) * r,
    }
  }

  #[cfg(feature = "std")]
  fn load_setup(
    reader: &mut (impl std::io::Read + std::io::Seek),
    n: usize,
  ) -> Result<Self::CommitmentKey, PtauFileError> {
    let num = n.next_power_of_two();
    {
      let mut head = [0u8; 12];
      reader.read_exact(&mut head)?;
      if head != KEY_FILE_HEAD {
        return Err(PtauFileError::InvalidHead);
      }
    }

    let points = read_points(reader, num + 1)?;

    let (first, second) = points.split_at(1);

    Ok(Self::CommitmentKey {
      ck: second.to_vec(),
      h: first[0],
    })
  }
}

/// A trait listing properties of a commitment key that can be managed in a divide-and-conquer fashion
pub trait CommitmentKeyExtTrait<E: Engine>
where
  E::GE: DlogGroup,
{
  /// Splits the commitment key into two pieces at a specified point
  fn split_at(&self, n: usize) -> (Self, Self)
  where
    Self: Sized;

  /// Combines two commitment keys into one
  fn combine(&self, other: &Self) -> Self;

  /// Folds the two commitment keys into one using the provided weights
  fn fold(&self, w1: &E::Scalar, w2: &E::Scalar) -> Self;

  /// Scales the commitment key using the provided scalar
  fn scale(&self, r: &E::Scalar) -> Self;

  /// Reinterprets commitments as commitment keys
  fn reinterpret_commitments_as_ck(
    c: &[<E::CE as CommitmentEngineTrait<E>>::Commitment],
  ) -> Result<Self, NovaError>
  where
    Self: Sized;
}

impl<E> CommitmentKeyExtTrait<E> for CommitmentKey<E>
where
  E: Engine<CE = CommitmentEngine<E>>,
  E::GE: DlogGroup,
{
  fn split_at(&self, n: usize) -> (CommitmentKey<E>, CommitmentKey<E>) {
    (
      CommitmentKey {
        ck: self.ck[0..n].to_vec(),
        h: self.h,
      },
      CommitmentKey {
        ck: self.ck[n..].to_vec(),
        h: self.h,
      },
    )
  }

  fn combine(&self, other: &CommitmentKey<E>) -> CommitmentKey<E> {
    let ck = {
      let mut c = self.ck.clone();
      c.extend(other.ck.clone());
      c
    };
    CommitmentKey { ck, h: self.h }
  }

  // combines the left and right halves of `self` using `w1` and `w2` as the weights
  fn fold(&self, w1: &E::Scalar, w2: &E::Scalar) -> CommitmentKey<E> {
    let w = vec![*w1, *w2];
    let (L, R) = self.split_at(self.ck.len() / 2);

    let ck = (0..self.ck.len() / 2)
      .into_par_iter()
      .map(|i| {
        let bases = [L.ck[i], R.ck[i]].to_vec();
        E::GE::vartime_multiscalar_mul(&w, &bases).affine()
      })
      .collect();

    CommitmentKey { ck, h: self.h }
  }

  /// Scales each element in `self` by `r`
  fn scale(&self, r: &E::Scalar) -> Self {
    let ck_scaled = self
      .ck
      .clone()
      .into_par_iter()
      .map(|g| E::GE::vartime_multiscalar_mul(&[*r], &[g]).affine())
      .collect();

    CommitmentKey {
      ck: ck_scaled,
      h: self.h,
    }
  }

  /// reinterprets a vector of commitments as a set of generators
  fn reinterpret_commitments_as_ck(c: &[Commitment<E>]) -> Result<Self, NovaError> {
    let ck = (0..c.len())
      .into_par_iter()
      .map(|i| c[i].comm.affine())
      .collect();

    // cmt is derandomized by the point that this is called
    Ok(CommitmentKey {
      ck,
      h: E::GE::zero().affine(), // this is okay, since this method is used in IPA only,
                                 // and we only use non-blinding commits afterwards
                                 // bc we don't use ZK IPA
    })
  }
}

#[cfg(test)]
mod tests {
  use super::*;

  use crate::{provider::GrumpkinEngine, CommitmentKey};
  use std::{fs::File, io::BufWriter};

  type E = GrumpkinEngine;

  #[test]
  fn test_key_save_load() {
    let path = "/tmp/pedersen_test.keys";

    let keys = CommitmentEngine::<E>::setup(b"test", 100);

    keys
      .save_to(&mut BufWriter::new(File::create(path).unwrap()))
      .unwrap();

    let keys_read = CommitmentEngine::load_setup(&mut File::open(path).unwrap(), 100);

    assert!(keys_read.is_ok());
    let keys_read: CommitmentKey<E> = keys_read.unwrap();
    assert_eq!(keys_read.ck.len(), keys.ck.len());
    assert_eq!(keys_read.h, keys.h);
    assert_eq!(keys_read.ck, keys.ck);
  }
}<|MERGE_RESOLUTION|>--- conflicted
+++ resolved
@@ -1,19 +1,12 @@
 //! This module provides an implementation of a commitment engine
+#[cfg(feature = "std")]
+use super::ptau::{read_points, write_points, PtauFileError};
 #[cfg(not(feature = "std"))]
 use crate::prelude::*;
-#[cfg(feature = "std")]
-use crate::provider::ptau::read_points;
 use crate::{
   errors::NovaError,
   gadgets::utils::to_bignat_repr,
-<<<<<<< HEAD
   provider::traits::DlogGroup,
-=======
-  provider::{
-    ptau::{read_points, write_points, PtauFileError},
-    traits::DlogGroup,
-  },
->>>>>>> dee92f85
   traits::{
     commitment::{CommitmentEngineTrait, CommitmentTrait, Len},
     AbsorbInRO2Trait, AbsorbInROTrait, Engine, ROTrait, TranscriptReprTrait,
@@ -25,21 +18,12 @@
   ops::{Add, Mul, MulAssign},
 };
 use ff::Field;
-<<<<<<< HEAD
+use num_integer::Integer;
+use num_traits::ToPrimitive;
 use plonky2_maybe_rayon::*;
 use serde::{Deserialize, Serialize};
 
 #[cfg(feature = "std")]
-use super::ptau::{write_points, PtauFileError};
-
-#[cfg(feature = "std")]
-=======
-use num_integer::Integer;
-use num_traits::ToPrimitive;
-use rayon::prelude::*;
-use serde::{Deserialize, Serialize};
-
->>>>>>> dee92f85
 const KEY_FILE_HEAD: [u8; 12] = *b"PEDERSEN_KEY";
 
 /// A type that holds commitment generators
